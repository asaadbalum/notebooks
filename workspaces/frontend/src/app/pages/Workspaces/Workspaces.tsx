import * as React from 'react';
import {
  Drawer,
  DrawerContent,
  DrawerContentBody,
  PageSection,
  TimestampTooltipVariant,
  Timestamp,
  Label,
  PaginationVariant,
  Pagination,
  Button,
  Content,
  Brand,
  Tooltip,
} from '@patternfly/react-core';
import {
  Table,
  Thead,
  Tr,
  Th,
  Tbody,
  Td,
  ThProps,
  ActionsColumn,
  IActions,
} from '@patternfly/react-table';
import {
  InfoCircleIcon,
  ExclamationTriangleIcon,
  TimesCircleIcon,
  QuestionCircleIcon,
  CodeIcon,
} from '@patternfly/react-icons';
import { useState } from 'react';
import { Workspace, WorkspacesColumnNames, WorkspaceState } from '~/shared/types';
import { WorkspaceDetails } from '~/app/pages/Workspaces/Details/WorkspaceDetails';
import { ExpandedWorkspaceRow } from '~/app/pages/Workspaces/ExpandedWorkspaceRow';
import DeleteModal from '~/shared/components/DeleteModal';
import {
  buildKindLogoDictionary,
  buildWorkspaceRedirectStatus,
} from '~/app/actions/WorkspaceKindsActions';
import useWorkspaceKinds from '~/app/hooks/useWorkspaceKinds';
import { WorkspaceConnectAction } from '~/app/pages/Workspaces/WorkspaceConnectAction';
import { WorkspaceStartActionModal } from '~/app/pages/Workspaces/workspaceActions/WorkspaceStartActionModal';
import { WorkspaceRestartActionModal } from '~/app/pages/Workspaces/workspaceActions/WorkspaceRestartActionModal';
import { WorkspaceStopActionModal } from '~/app/pages/Workspaces/workspaceActions/WorkspaceStopActionModal';
import Filter, { FilteredColumn } from 'shared/components/Filter';
import { formatRam } from 'shared/utilities/WorkspaceResources';

export enum ActionType {
  ViewDetails,
  Edit,
  Delete,
  Start,
  Restart,
  Stop,
}

export const Workspaces: React.FunctionComponent = () => {
  /* Mocked workspaces, to be removed after fetching info from backend */
  const mockWorkspaces: Workspace[] = [
    {
      name: 'My Jupyter Notebook',
      namespace: 'namespace1',
      paused: true,
      deferUpdates: true,
      kind: 'jupyter-lab',
      cpu: 3,
      ram: 500,
      podTemplate: {
        podMetadata: {
          labels: ['label1', 'label2'],
          annotations: ['annotation1', 'annotation2'],
        },
        volumes: {
          home: '/home',
          data: [
            {
              pvcName: 'Volume-1',
              mountPath: '/data',
              readOnly: true,
            },
            {
              pvcName: 'Volume-2',
              mountPath: '/data',
              readOnly: false,
            },
          ],
        },
        endpoints: [
          {
            displayName: 'JupyterLab',
            port: '7777',
          },
        ],
      },
      options: {
        imageConfig: 'jupyterlab_scipy_180',
        podConfig: 'Small CPU',
      },
      status: {
        activity: {
          lastActivity: 1739673600 ,
          lastUpdate: 1739673700 ,
        },
<<<<<<< HEAD
        pauseTime: 1739673500 ,
        pendingRestart: false,
=======
        pauseTime: 0,
        pendingRestart: true,
>>>>>>> e5d4e41d
        podTemplateOptions: {
          imageConfig: {
            desired: '',
            redirectChain: [],
          },
        },
        state: WorkspaceState.Paused,
        stateMessage: 'It is paused.',
      },
      redirectStatus: {
        level: 'Info',
        text: 'This is informational', // Tooltip text
      },
    },
    {
      name: 'My Other Jupyter Notebook',
      namespace: 'namespace1',
      paused: false,
      deferUpdates: false,
      kind: 'jupyter-lab',
      cpu: 1,
      ram: 12540,
      podTemplate: {
        podMetadata: {
          labels: ['label1', 'label2'],
          annotations: ['annotation1', 'annotation2'],
        },
        volumes: {
          home: '/home',
          data: [
            {
              pvcName: 'PVC-1',
              mountPath: '/data',
              readOnly: false,
            },
          ],
        },
        endpoints: [
          {
            displayName: 'JupyterLab',
            port: '8888',
          },
          {
            displayName: 'Spark Master',
            port: '9999',
          },
        ],
      },
      options: {
        imageConfig: 'jupyterlab_scipy_180',
        podConfig: 'Large CPU',
      },
      status: {
        activity: {
          lastActivity: 0,
          lastUpdate: 0,
        },
        pauseTime: 0,
        pendingRestart: false,
        podTemplateOptions: {
          imageConfig: {
            desired: '',
            redirectChain: [],
          },
        },
        state: WorkspaceState.Running,
        stateMessage: 'It is running.',
      },
      redirectStatus: {
        level: 'Danger',
        text: 'This is dangerous',
      },
    },
  ];

  const [workspaceKinds] = useWorkspaceKinds();
  let kindLogoDict: Record<string, string> = {};
  kindLogoDict = buildKindLogoDictionary(workspaceKinds);

  let workspaceRedirectStatus: Record<
    string,
    { to: string; message: string; level: string } | null
  > = {}; // Initialize the redirect status dictionary
  workspaceRedirectStatus = buildWorkspaceRedirectStatus(workspaceKinds); // Populate the dictionary

  // Table columns
  const columnNames: WorkspacesColumnNames = {
    redirectStatus: 'Redirect Status',
    name: 'Name',
    kind: 'Kind',
    image: 'Image',
    podConfig: 'Pod Config',
    state: 'State',
    homeVol: 'Home Vol',
    cpu: 'CPU',
    ram: 'Memory',
    lastActivity: 'Last Activity',
  };

  const filterableColumns = {
    name: 'Name',
    kind: 'Kind',
    image: 'Image',
    podConfig: 'Pod Config',
    state: 'State',
    homeVol: 'Home Vol',
    lastActivity: 'Last Activity',
  };

  // change when fetch workspaces is implemented
  const initialWorkspaces = mockWorkspaces;
  const [workspaces, setWorkspaces] = useState<Workspace[]>(initialWorkspaces);
  const [expandedWorkspacesNames, setExpandedWorkspacesNames] = React.useState<string[]>([]);
  const [selectedWorkspace, setSelectedWorkspace] = React.useState<Workspace | null>(null);
  const [workspaceToDelete, setWorkspaceToDelete] = React.useState<Workspace | null>(null);
  const [isActionAlertModalOpen, setIsActionAlertModalOpen] = React.useState(false);
  const [activeActionType, setActiveActionType] = React.useState<ActionType | null>(null);

  const selectWorkspace = React.useCallback(
    (newSelectedWorkspace) => {
      if (selectedWorkspace?.name === newSelectedWorkspace?.name) {
        setSelectedWorkspace(null);
      } else {
        setSelectedWorkspace(newSelectedWorkspace);
      }
    },
    [selectedWorkspace],
  );

  const setWorkspaceExpanded = (workspace: Workspace, isExpanding = true) =>
    setExpandedWorkspacesNames((prevExpanded) => {
      const newExpandedWorkspacesNames = prevExpanded.filter((wsName) => wsName !== workspace.name);
      return isExpanding
        ? [...newExpandedWorkspacesNames, workspace.name]
        : newExpandedWorkspacesNames;
    });

  const isWorkspaceExpanded = (workspace: Workspace) =>
    expandedWorkspacesNames.includes(workspace.name);

  // filter function to pass to the filter component
  const onFilter = (filters: FilteredColumn[]) => {
    // Search name with search value
    let filteredWorkspaces = initialWorkspaces;
    filters.forEach((filter) => {
      let searchValueInput: RegExp;
      try {
        searchValueInput = new RegExp(filter.value, 'i');
      } catch {
        searchValueInput = new RegExp(filter.value.replace(/[.*+?^${}()|[\]\\]/g, '\\$&'), 'i');
      }

      filteredWorkspaces = filteredWorkspaces.filter((workspace) => {
        if (filter.value === '') {
          return true;
        }
        switch (filter.columnName) {
          case columnNames.name:
            return workspace.name.search(searchValueInput) >= 0;
          case columnNames.kind:
            return workspace.kind.search(searchValueInput) >= 0;
          case columnNames.image:
            return workspace.options.imageConfig.search(searchValueInput) >= 0;
          case columnNames.podConfig:
            return workspace.options.podConfig.search(searchValueInput) >= 0;
          case columnNames.state:
            return WorkspaceState[workspace.status.state].search(searchValueInput) >= 0;
          case columnNames.homeVol:
            return workspace.podTemplate.volumes.home.search(searchValueInput) >= 0;
          default:
            return true;
        }
      });
    });
    setWorkspaces(filteredWorkspaces);
  };

  // Column sorting

  const [activeSortIndex, setActiveSortIndex] = React.useState<number | null>(null);
  const [activeSortDirection, setActiveSortDirection] = React.useState<'asc' | 'desc' | null>(null);

  const getSortableRowValues = (workspace: Workspace): (string | number)[] => {
    const { redirectStatus, name, kind, image, podConfig, state, homeVol, cpu, ram, lastActivity } =
      {
        redirectStatus: '',
        name: workspace.name,
        kind: workspace.kind,
        image: workspace.options.imageConfig,
        podConfig: workspace.options.podConfig,
        state: WorkspaceState[workspace.status.state],
        homeVol: workspace.podTemplate.volumes.home,
        cpu: workspace.cpu,
        ram: workspace.ram,
        lastActivity: workspace.status.activity.lastActivity,
      };
    return [redirectStatus, name, kind, image, podConfig, state, homeVol, cpu, ram, lastActivity];
  };

  let sortedWorkspaces = workspaces;
  if (activeSortIndex !== null) {
    sortedWorkspaces = workspaces.sort((a, b) => {
      const aValue = getSortableRowValues(a)[activeSortIndex];
      const bValue = getSortableRowValues(b)[activeSortIndex];
      if (typeof aValue === 'number') {
        // Numeric sort
        if (activeSortDirection === 'asc') {
          return (aValue as number) - (bValue as number);
        }
        return (bValue as number) - (aValue as number);
      }
      // String sort
      if (activeSortDirection === 'asc') {
        return (aValue as string).localeCompare(bValue as string);
      }
      return (bValue as string).localeCompare(aValue as string);
    });
  }

  const getSortParams = (columnIndex: number): ThProps['sort'] => ({
    sortBy: {
      index: activeSortIndex || 0,
      direction: activeSortDirection || 'asc',
      defaultDirection: 'asc', // starting sort direction when first sorting a column. Defaults to 'asc'
    },
    onSort: (_event, index, direction) => {
      setActiveSortIndex(index);
      setActiveSortDirection(direction);
    },
    columnIndex,
  });

  // Actions

  const viewDetailsClick = React.useCallback((workspace: Workspace) => {
    setSelectedWorkspace(workspace);
    setActiveActionType(ActionType.ViewDetails);
  }, []);

  const editAction = React.useCallback((workspace: Workspace) => {
    setSelectedWorkspace(workspace);
    setActiveActionType(ActionType.Edit);
  }, []);

  const deleteAction = React.useCallback((workspace: Workspace) => {
    setSelectedWorkspace(workspace);
    setActiveActionType(ActionType.Delete);
  }, []);

  const startRestartAction = React.useCallback((workspace: Workspace, action: ActionType) => {
    setSelectedWorkspace(workspace);
    setActiveActionType(action);
    setIsActionAlertModalOpen(true);
  }, []);

  const stopAction = React.useCallback((workspace: Workspace) => {
    setSelectedWorkspace(workspace);
    setActiveActionType(ActionType.Stop);
    setIsActionAlertModalOpen(true);
  }, []);

  const handleDeleteClick = React.useCallback((workspace: Workspace) => {
    const buttonElement = document.activeElement as HTMLElement;
    buttonElement.blur(); // Remove focus from the currently focused button
    setWorkspaceToDelete(workspace); // Open the modal and set workspace to delete
  }, []);

<<<<<<< HEAD
  const defaultActions = React.useCallback(
    (workspace: Workspace): IActions =>
      [
        {
          title: 'View Details',
          id: 'view-details',
          onClick: () => selectWorkspace(workspace),
        },
        {
          title: 'Edit',
          id: 'edit',
          onClick: () => editAction(workspace),
        },
        {
          title: 'Delete',
          id: 'delete',
          onClick: () => handleDeleteClick(workspace),
        },
        {
          isSeparator: true,
        },
        {
          title: 'Start/restart',
          id: 'start-restart',
          onClick: () => startRestartAction(workspace),
        },
        {
          title: 'Stop',
          id: 'stop',
          onClick: () => stopAction(workspace),
        },
      ] as IActions,
    [selectWorkspace, editAction, handleDeleteClick, startRestartAction, stopAction],
  );
=======
  const onCloseActionAlertDialog = () => {
    setIsActionAlertModalOpen(false);
    setSelectedWorkspace(null);
    setActiveActionType(null);
  };

  const workspaceDefaultActions = (workspace: Workspace): IActions => {
    const workspaceState = workspace.status.state;
    const workspaceActions = [
      {
        title: 'View Details',
        onClick: () => viewDetailsClick(workspace),
      },
      {
        title: 'Edit',
        onClick: () => editAction(workspace),
      },
      {
        title: 'Delete',
        onClick: () => handleDeleteClick(workspace),
      },
      {
        isSeparator: true,
      },
      workspaceState !== WorkspaceState.Running
        ? {
            title: 'Start',
            onClick: () => startRestartAction(workspace, ActionType.Start),
          }
        : {
            title: 'Restart',
            onClick: () => startRestartAction(workspace, ActionType.Restart),
          },
    ] as IActions;

    if (workspaceState === WorkspaceState.Running) {
      workspaceActions.push({
        title: 'Stop',
        onClick: () => stopAction(workspace),
      });
    }
    return workspaceActions;
  };

  const chooseAlertModal = () => {
    switch (activeActionType) {
      case ActionType.Start:
        return (
          <WorkspaceStartActionModal
            onClose={onCloseActionAlertDialog}
            isOpen={isActionAlertModalOpen}
            workspace={selectedWorkspace}
          />
        );
      case ActionType.Restart:
        return (
          <WorkspaceRestartActionModal
            onClose={onCloseActionAlertDialog}
            isOpen={isActionAlertModalOpen}
            workspace={selectedWorkspace}
          />
        );
      case ActionType.Stop:
        return (
          <WorkspaceStopActionModal
            onClose={onCloseActionAlertDialog}
            isOpen={isActionAlertModalOpen}
            workspace={selectedWorkspace}
          />
        );
    }
    return undefined;
  };
>>>>>>> e5d4e41d

  // States

  const stateColors: (
    | 'blue'
    | 'teal'
    | 'green'
    | 'orange'
    | 'purple'
    | 'red'
    | 'orangered'
    | 'grey'
    | 'yellow'
  )[] = ['green', 'orange', 'yellow', 'blue', 'red', 'purple'];

  // Redirect Status Icons

  const getRedirectStatusIcon = (level: string | undefined, message: string) => {
    switch (level) {
      case 'Info':
        return (
          <Tooltip content={message}>
            <InfoCircleIcon color="blue" aria-hidden="true" />
          </Tooltip>
        );
      case 'Warning':
        return (
          <Tooltip content={message}>
            <ExclamationTriangleIcon color="orange" aria-hidden="true" />
          </Tooltip>
        );
      case 'Danger':
        return (
          <Tooltip content={message}>
            <TimesCircleIcon color="red" aria-hidden="true" />
          </Tooltip>
        );
      case undefined:
        return (
          <Tooltip content={message}>
            <QuestionCircleIcon color="gray" aria-hidden="true" />
          </Tooltip>
        );
      default:
        return (
          <Tooltip content={`Invalid level: ${level}`}>
            <QuestionCircleIcon color="gray" aria-hidden="true" />
          </Tooltip>
        );
    }
  };

  // Pagination

  const [page, setPage] = React.useState(1);
  const [perPage, setPerPage] = React.useState(10);

  const onSetPage = (
    _event: React.MouseEvent | React.KeyboardEvent | MouseEvent,
    newPage: number,
  ) => {
    setPage(newPage);
  };

  const onPerPageSelect = (
    _event: React.MouseEvent | React.KeyboardEvent | MouseEvent,
    newPerPage: number,
    newPage: number,
  ) => {
    setPerPage(newPerPage);
    setPage(newPage);
  };

  const workspaceDetailsContent = (
    <>
      {selectedWorkspace && (
        <WorkspaceDetails
          workspace={selectedWorkspace}
          onCloseClick={() => selectWorkspace(null)}
          onEditClick={() => editAction(selectedWorkspace)}
          onDeleteClick={() => handleDeleteClick(selectedWorkspace)}
        />
      )}
    </>
  );

  return (
    <Drawer
      isInline
      isExpanded={selectedWorkspace != null && activeActionType === ActionType.ViewDetails}
    >
      <DrawerContent panelContent={workspaceDetailsContent}>
        <DrawerContentBody>
          <PageSection isFilled>
            <Content>
              <h1>Kubeflow Workspaces</h1>
              <p>View your existing workspaces or create new workspaces.</p>
            </Content>
            <br />
            <Content style={{ display: 'flex', alignItems: 'flex-start', columnGap: '20px' }}>
              <Filter id="filter-workspaces" onFilter={onFilter} columnNames={filterableColumns} />
              <Button variant="primary" ouiaId="Primary">
                Create Workspace
              </Button>
            </Content>
            <Table aria-label="Sortable table" ouiaId="SortableTable">
              <Thead>
                <Tr>
                  <Th />
                  {Object.values(columnNames).map((columnName, index) => (
                    <Th
                      key={`${columnName}-col-name`}
                      sort={columnName !== 'Redirect Status' ? getSortParams(index) : undefined}
                    >
                      {columnName}
                    </Th>
                  ))}
                  <Th screenReaderText="Primary action" />
                </Tr>
              </Thead>
              {sortedWorkspaces.map((workspace, rowIndex) => (
                <Tbody
                  id="workspaces-table-content"
                  key={rowIndex}
                  isExpanded={isWorkspaceExpanded(workspace)}
                  data-testid="table-body"
                >
                  <Tr id={`workspaces-table-row-${rowIndex + 1}`}>
                    <Td
                      expand={{
                        rowIndex,
                        isExpanded: isWorkspaceExpanded(workspace),
                        onToggle: () =>
                          setWorkspaceExpanded(workspace, !isWorkspaceExpanded(workspace)),
                      }}
                    />
                    <Td dataLabel={columnNames.redirectStatus}>
                      {workspaceRedirectStatus[workspace.kind]
                        ? getRedirectStatusIcon(
                            workspaceRedirectStatus[workspace.kind]?.level,
                            workspaceRedirectStatus[workspace.kind]?.message ||
                              'No API response available',
                          )
                        : getRedirectStatusIcon(undefined, 'No API response available')}
                    </Td>
                    <Td dataLabel={columnNames.name}>{workspace.name}</Td>
                    <Td dataLabel={columnNames.kind}>
                      {kindLogoDict[workspace.kind] ? (
                        <Tooltip content={workspace.kind}>
                          <Brand
                            src={kindLogoDict[workspace.kind]}
                            alt={workspace.kind}
                            style={{ width: '20px', height: '20px', cursor: 'pointer' }}
                          />
                        </Tooltip>
                      ) : (
                        <Tooltip content={workspace.kind}>
                          <CodeIcon />
                        </Tooltip>
                      )}
                    </Td>
                    <Td dataLabel={columnNames.image}>{workspace.options.imageConfig}</Td>
                    <Td dataLabel={columnNames.podConfig}>{workspace.options.podConfig}</Td>
                    <Td dataLabel={columnNames.state}>
                      <Label color={stateColors[workspace.status.state]}>
                        {WorkspaceState[workspace.status.state]}
                      </Label>
                    </Td>
                    <Td dataLabel={columnNames.homeVol}>{workspace.podTemplate.volumes.home}</Td>
                    <Td dataLabel={columnNames.cpu}>{`${workspace.cpu}%`}</Td>
                    <Td dataLabel={columnNames.ram}>{formatRam(workspace.ram)}</Td>
                    <Td dataLabel={columnNames.lastActivity}>
                      <Timestamp
                        date={new Date(workspace.status.activity.lastActivity)}
                        tooltip={{ variant: TimestampTooltipVariant.default }}
                      >
                        1 hour ago
                      </Timestamp>
                    </Td>
                    <Td>
                      <WorkspaceConnectAction workspace={workspace} />
                    </Td>
                    <Td isActionCell data-testid="action-column">
                      <ActionsColumn
                        items={workspaceDefaultActions(workspace).map((action) => ({
                          ...action,
                          'data-testid': `action-${typeof action.id? action.id: ''}`,
                        }))}
                      />
                    </Td>
                  </Tr>
                  {isWorkspaceExpanded(workspace) && (
                    <ExpandedWorkspaceRow workspace={workspace} columnNames={columnNames} />
                  )}
                </Tbody>
              ))}
            </Table>
            {isActionAlertModalOpen && chooseAlertModal()}
            <DeleteModal
              isOpen={workspaceToDelete != null}
              resourceName={workspaceToDelete?.name || ''}
              namespace={workspaceToDelete?.namespace || ''}
              title="Delete Workspace?"
              onClose={() => setWorkspaceToDelete(null)}
              onDelete={() => workspaceToDelete && deleteAction(workspaceToDelete)}
            />
            <Pagination
              itemCount={333}
              widgetId="bottom-example"
              perPage={perPage}
              page={page}
              variant={PaginationVariant.bottom}
              isCompact
              onSetPage={onSetPage}
              onPerPageSelect={onPerPageSelect}
            />
          </PageSection>
        </DrawerContentBody>
      </DrawerContent>
    </Drawer>
  );
};<|MERGE_RESOLUTION|>--- conflicted
+++ resolved
@@ -47,7 +47,7 @@
 import { WorkspaceRestartActionModal } from '~/app/pages/Workspaces/workspaceActions/WorkspaceRestartActionModal';
 import { WorkspaceStopActionModal } from '~/app/pages/Workspaces/workspaceActions/WorkspaceStopActionModal';
 import Filter, { FilteredColumn } from 'shared/components/Filter';
-import { formatRam } from 'shared/utilities/WorkspaceResources';
+import { formatRam } from 'shared/utilities/WorkspaceUtils';
 
 export enum ActionType {
   ViewDetails,
@@ -102,16 +102,11 @@
       },
       status: {
         activity: {
-          lastActivity: 1739673600 ,
-          lastUpdate: 1739673700 ,
-        },
-<<<<<<< HEAD
-        pauseTime: 1739673500 ,
+          lastActivity: 1739673600,
+          lastUpdate: 1739673700,
+        },
+        pauseTime: 1739673500,
         pendingRestart: false,
-=======
-        pauseTime: 0,
-        pendingRestart: true,
->>>>>>> e5d4e41d
         podTemplateOptions: {
           imageConfig: {
             desired: '',
@@ -379,42 +374,6 @@
     setWorkspaceToDelete(workspace); // Open the modal and set workspace to delete
   }, []);
 
-<<<<<<< HEAD
-  const defaultActions = React.useCallback(
-    (workspace: Workspace): IActions =>
-      [
-        {
-          title: 'View Details',
-          id: 'view-details',
-          onClick: () => selectWorkspace(workspace),
-        },
-        {
-          title: 'Edit',
-          id: 'edit',
-          onClick: () => editAction(workspace),
-        },
-        {
-          title: 'Delete',
-          id: 'delete',
-          onClick: () => handleDeleteClick(workspace),
-        },
-        {
-          isSeparator: true,
-        },
-        {
-          title: 'Start/restart',
-          id: 'start-restart',
-          onClick: () => startRestartAction(workspace),
-        },
-        {
-          title: 'Stop',
-          id: 'stop',
-          onClick: () => stopAction(workspace),
-        },
-      ] as IActions,
-    [selectWorkspace, editAction, handleDeleteClick, startRestartAction, stopAction],
-  );
-=======
   const onCloseActionAlertDialog = () => {
     setIsActionAlertModalOpen(false);
     setSelectedWorkspace(null);
@@ -425,14 +384,17 @@
     const workspaceState = workspace.status.state;
     const workspaceActions = [
       {
+        id: 'view-details',
         title: 'View Details',
         onClick: () => viewDetailsClick(workspace),
       },
       {
+        id: 'edit',
         title: 'Edit',
         onClick: () => editAction(workspace),
       },
       {
+        id: 'delete',
         title: 'Delete',
         onClick: () => handleDeleteClick(workspace),
       },
@@ -441,10 +403,12 @@
       },
       workspaceState !== WorkspaceState.Running
         ? {
+            id: 'start',
             title: 'Start',
             onClick: () => startRestartAction(workspace, ActionType.Start),
           }
         : {
+            id: 'restart',
             title: 'Restart',
             onClick: () => startRestartAction(workspace, ActionType.Restart),
           },
@@ -452,6 +416,7 @@
 
     if (workspaceState === WorkspaceState.Running) {
       workspaceActions.push({
+        id: 'stop',
         title: 'Stop',
         onClick: () => stopAction(workspace),
       });
@@ -488,7 +453,6 @@
     }
     return undefined;
   };
->>>>>>> e5d4e41d
 
   // States
 
@@ -675,7 +639,7 @@
                       <ActionsColumn
                         items={workspaceDefaultActions(workspace).map((action) => ({
                           ...action,
-                          'data-testid': `action-${typeof action.id? action.id: ''}`,
+                          'data-testid': `action-${action.id || ''}`,
                         }))}
                       />
                     </Td>
